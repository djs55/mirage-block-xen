--- conflicted
+++ resolved
@@ -222,17 +222,10 @@
     ])
 
   let of_assoc_list l =
-<<<<<<< HEAD
-    list_default l "1" _ring_page_order >>= fun x -> int x
-    >>= fun order ->
-    let rec lookup_refs acc next =
-      if next >= order
-=======
     list_default l "0" _ring_page_order >>= fun x -> int x
     >>= fun order ->
     let rec lookup_refs acc next =
       if next >= (1 lsl order)
->>>>>>> 036a6b49
       then `OK (List.rev acc)
       else
         let key = Printf.sprintf "%s%s" _ring_ref (if next = 0 then "" else string_of_int next) in
